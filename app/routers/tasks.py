--- conflicted
+++ resolved
@@ -1,22 +1,6 @@
 import json
 import os
 import re
-<<<<<<< HEAD
-import requests
-from dotenv import load_dotenv
-from app.inference_services.user_preference import get_user_preference, save_translation, save_user_preference
-from app.inference_services.whats_app_services import get_audio, get_document, get_image, get_interactive_response, get_location, get_message_id, get_name, get_video, process_audio_message, send_audio, send_message, download_media, get_media_url
-from fastapi import (
-    APIRouter,
-    HTTPException,
-    status,
-    File,
-    UploadFile,
-    Form,
-    Depends,
-    Header,
-)
-=======
 import shutil
 import time
 
@@ -31,7 +15,6 @@
 from app.inference_services.translate_inference import translate, translate_batch
 from app.inference_services.tts_inference import tts
 from app.routers.auth import get_current_user
->>>>>>> 95f155ce
 from app.schemas.tasks import (
     ChatRequest,
     ChatResponse,
@@ -46,19 +29,7 @@
     TTSRequest,
     TTSResponse,
 )
-<<<<<<< HEAD
-from typing import Annotated
-from app.inference_services.stt_inference import transcribe
-from app.inference_services.translate_inference import translate, translate_batch
-from app.inference_services.tts_inference import tts
-from app.routers.auth import get_current_user
-from pydub import AudioSegment
-from fastapi_limiter.depends import RateLimiter
-from twilio.rest import Client
-
-=======
 from app.utils.upload_audio_file_gcp import upload_audio_file
->>>>>>> 95f155ce
 
 router = APIRouter()
 
@@ -66,23 +37,6 @@
 PER_MINUTE_RATE_LIMIT = os.getenv("PER_MINUTE_RATE_LIMIT", 10)
 runpod.api_key = os.getenv("RUNPOD_API_KEY")
 
-# Access token for your app
-token = os.getenv("WHATSAPP_TOKEN")
-verify_token = os.getenv("VERIFY_TOKEN")
-
-languages_obj = {
-    "1": "Luganda",
-    "2": "Acholi",
-    "3": "Ateso",
-    "4": "Lugbara",
-    "5": "Runyankole",
-    "6": "English",
-    "7": "Luganda",
-    "8": "Acholi",
-    "9": "Ateso",
-    "10": "Lugbara",
-    "11": "Runyankole"
-}
 
 @router.post(
     "/stt", dependencies=[Depends(RateLimiter(times=PER_MINUTE_RATE_LIMIT, seconds=60))]
