import json
import logging
import os
import re
import shutil
import time

import requests
import runpod
from dotenv import load_dotenv
from fastapi import APIRouter, Depends, File, Form, HTTPException, UploadFile
from fastapi_limiter.depends import RateLimiter
from sqlalchemy.orm import Session
from twilio.rest import Client
from werkzeug.utils import secure_filename

from app.crud.audio_transcription import create_audio_transcription
from app.deps import get_db
from app.inference_services.translate_inference import translate
from app.inference_services.user_preference import (
    get_user_preference,
    save_translation,
    save_user_preference,
    update_feedback,
)
from app.inference_services.whats_app_services import (
<<<<<<< HEAD
    get_phone_number_id, get_from_number, get_name, help_message,
    get_interactive_response, get_location, get_image, get_video, get_document, 
    get_audio, get_reaction, get_message, query_media_url, download_media, send_message, 
    valid_payload, welcome_message, handle_language_selection, set_default_target_language

=======
    get_audio,
    get_document,
    get_image,
    get_interactive_response,
    get_location,
    get_message,
    get_name,
    get_video,
    send_message,
>>>>>>> a42a2c0a
)
from app.routers.auth import get_current_user
from app.schemas.tasks import (
    ChatRequest,
    ChatResponse,
    LanguageIdRequest,
    LanguageIdResponse,
    NllbLanguage,
    NllbTranslationRequest,
    NllbTranslationResponse,
    STTTranscript,
    SummarisationRequest,
    SummarisationResponse,
)
<<<<<<< HEAD
from app.utils.helper_utils import chunk_text
from app.utils.upload_audio_file_gcp import upload_audio_file, upload_file_to_bucket
=======
from app.utils.upload_audio_file_gcp import upload_audio_file
>>>>>>> a42a2c0a

router = APIRouter()

load_dotenv()
logging.basicConfig(level=logging.INFO)

PER_MINUTE_RATE_LIMIT = os.getenv("PER_MINUTE_RATE_LIMIT", 10)
RUNPOD_ENDPOINT_ID = os.getenv("RUNPOD_ENDPOINT_ID")
# Set RunPod API Key
runpod.api_key = os.getenv("RUNPOD_API_KEY")

# Access token for your app
whatsapp_token = os.getenv("WHATSAPP_TOKEN")
verify_token = os.getenv("VERIFY_TOKEN")

languages_obj = {
    "1": "lug",
    "2": "ach",
    "3": "teo",
    "4": "lgg",
    "5": "nyn",
    "6": "eng",
    "7": "lug",
    "8": "ach",
    "9": "teo",
    "10": "lgg",
    "11": "nyn",
}


# Route for the Language identification endpoint
@router.post(
    "/language_id",
    response_model=LanguageIdResponse,
    dependencies=[Depends(RateLimiter(times=PER_MINUTE_RATE_LIMIT, seconds=60))],
)
async def language_id(
    languageId_request: LanguageIdRequest, current_user=Depends(get_current_user)
):
    """
    This endpoint identifies the language of a given text. It supports a limited
    set of local languages including Acholi (ach), Ateso (teo), English (eng),
    Luganda (lug), Lugbara (lgg), and Runyankole (nyn).
    """

    endpoint = runpod.Endpoint(RUNPOD_ENDPOINT_ID)
    request_response = {}

    try:
        request_response = endpoint.run_sync(
            {
                "input": {
                    "task": "auto_detect_language",
                    "text": languageId_request.text,
                }
            },
            timeout=60,  # Timeout in seconds.
        )

        # Log the request for debugging purposes
        logging.info(f"Request response: {request_response}")

    except TimeoutError:
        # Handle timeout error and return a meaningful message to the user
        logging.error("Job timed out.")
        raise HTTPException(
            status_code=408,
            detail="The language identification job timed out. Please try again later.",
        )

    return request_response


# Route for the Language identification endpoint
@router.post(
    "/classify_language",
    response_model=LanguageIdResponse,
    dependencies=[Depends(RateLimiter(times=PER_MINUTE_RATE_LIMIT, seconds=60))],
)
async def classify_language(
    languageId_request: LanguageIdRequest, current_user=Depends(get_current_user)
):
    """
    This endpoint identifies the language of a given text. It supports a limited
    set of local languages including Acholi (ach), Ateso (teo), English (eng),
    Luganda (lug), Lugbara (lgg), and Runyankole (nyn).
    """

    endpoint = runpod.Endpoint(RUNPOD_ENDPOINT_ID)
    request_response = {}

    try:
        request_response = endpoint.run_sync(
            {
                "input": {
                    "task": "language_classify",
                    "text": languageId_request.text,
                }
            },
            timeout=60,  # Timeout in seconds.
        )

        # Log the request for debugging purposes
        logging.info(f"Request response: {request_response}")

    except TimeoutError:
        # Handle timeout error and return a meaningful message to the user
        logging.error("Job timed out.")
        raise HTTPException(
            status_code=408,
            detail="The language identification job timed out. Please try again later.",
        )

    except Exception as e:
        # Handle any other exceptions and log them
        logging.error(f"An error occurred: {e}")
        raise HTTPException(
            status_code=500,
            detail="An error occurred while processing the language identification request.",
        )

    # Extract predictions from the response
    if isinstance(request_response, dict) and "predictions" in request_response:
        predictions = request_response["predictions"]

        # Find the language with the highest probability above the threshold
        threshold = 0.9
        detected_language = "language not detected"
        highest_prob = 0.0

        for language, probability in predictions.items():
            if probability > highest_prob:
                highest_prob = probability
                detected_language = language

        if highest_prob < threshold:
            detected_language = "language not detected"

    else:
        # Handle case where response format is unexpected
        logging.error(f"Unexpected response format: {request_response}")
        raise HTTPException(
            status_code=500,
            detail="Unexpected response format from the language identification service.",
        )

    return {"language": detected_language}


@router.post(
    "/summarise",
    response_model=SummarisationResponse,
    dependencies=[Depends(RateLimiter(times=PER_MINUTE_RATE_LIMIT, seconds=60))],
)
async def summarise(
    input_text: SummarisationRequest, current_user=Depends(get_current_user)
):
    """
    This endpoint does anonymised summarisation of a given text. The text languages
    supported for now are English (eng) and Luganda (lug).
    """

    endpoint = runpod.Endpoint(RUNPOD_ENDPOINT_ID)
    request_response = {}

    try:
        request_response = endpoint.run_sync(
            {
                "input": {
                    "task": "summarise",
                    "text": input_text.text,
                }
            },
            timeout=600,  # Timeout in seconds.
        )

        # Log the request for debugging purposes
        logging.info(f"Request response: {request_response}")

    except TimeoutError:
        logging.error("Job timed out.")
        raise HTTPException(
            status_code=408,
            detail="The summarisation job timed out. Please try again later.",
        )

    return request_response


@router.post(
    "/stt", dependencies=[Depends(RateLimiter(times=PER_MINUTE_RATE_LIMIT, seconds=60))]
)
async def speech_to_text(
    audio: UploadFile(...) = File(...),
    language: NllbLanguage = Form("lug"),
    adapter: NllbLanguage = Form("lug"),
    recognise_speakers: bool = Form(False),
    db: Session = Depends(get_db),
    current_user=Depends(get_current_user),
) -> STTTranscript:
    """
    Upload an audio file and get the transcription text of the audio
    """
    endpoint = runpod.Endpoint(RUNPOD_ENDPOINT_ID)

    filename = secure_filename(audio.filename)
    file_path = os.path.join("/tmp", filename)
    with open(file_path, "wb") as buffer:
        shutil.copyfileobj(audio.file, buffer)

    blob_name, blob_url = upload_audio_file(file_path=file_path)
    audio_file = blob_name
    os.remove(file_path)
    request_response = {}

    start_time = time.time()
    try:
        request_response = endpoint.run_sync(
            {
                "input": {
                    "task": "transcribe",
                    "target_lang": language,
                    "adapter": adapter,
                    "audio_file": audio_file,
                    "recognise_speakers": recognise_speakers,
                }
            },
            timeout=600,  # Timeout in seconds.
        )
    except TimeoutError:
        logging.error("Job timed out.")

    end_time = time.time()
    logging.info(f"Response: {request_response}")

    # Calculate the elapsed time
    elapsed_time = end_time - start_time
    logging.info(f"Elapsed time: {elapsed_time} seconds")
    transcription = request_response.get("audio_transcription")

    # Save transcription in database if it exists
    if (
        transcription is not None
        and isinstance(transcription, str)
        and len(transcription) > 0
    ):
        db_audio_transcription = create_audio_transcription(
            db, current_user, blob_url, blob_name, transcription
        )

        logging.info(
            f"Audio transcription in database :{db_audio_transcription.to_dict()}"
        )

    return STTTranscript(
        audio_transcription=request_response.get("audio_transcription"),
        diarization_output=request_response.get("diarization_output", {}),
        formatted_diarization_output=request_response.get(
            "formatted_diarization_output", ""
        ),
    )


# Route for the nllb translation endpoint
@router.post(
    "/nllb_translate",
    response_model=NllbTranslationResponse,
    dependencies=[Depends(RateLimiter(times=PER_MINUTE_RATE_LIMIT, seconds=60))],
)
async def nllb_translate(
    translation_request: NllbTranslationRequest, current_user=Depends(get_current_user)
):
    """
    Source and Target Language can be one of: ach(Acholi), teo(Ateso), eng(English),
    lug(Luganda), lgg(Lugbara), or nyn(Runyankole).We currently only support English to Local
    languages and Local to English languages, so when the source language is one of the
    languages listed, the target can be any of the other languages.
    """
    endpoint = runpod.Endpoint(RUNPOD_ENDPOINT_ID)

    text = translation_request.text
    # Data to be sent in the request body
    data = {
        "input": {
            "task": "translate",
            "source_language": translation_request.source_language,
            "target_language": translation_request.target_language,
            "text": text.strip(),  # Remove leading/trailing spaces
        }
    }

    start_time = time.time()
    try:
        request_response = endpoint.run_sync(
            data,
            timeout=600,  # Timeout in seconds.
        )
    except TimeoutError:
        logging.error("Job timed out.")

    end_time = time.time()
    logging.info(f"Response: {request_response}")

    # Calculate the elapsed time
    elapsed_time = end_time - start_time
    logging.info(f"Elapsed time: {elapsed_time} seconds")

    response = {}
    response["output"] = request_response

    return response


@router.post(
    "/chat",
    response_model=ChatResponse,
    dependencies=[Depends(RateLimiter(times=PER_MINUTE_RATE_LIMIT, seconds=60))],
)
async def chat(chat_request: ChatRequest, current_user=Depends(get_current_user)):
    """
    Chat endpoint. Returns a WhatsApp chat response to user text sent in via WhatsApp chat
    """
    # Translate from English to the local language and if it returns
    # the same thing, then translate from the local language to English.
    # Note: This is a temporary solution until language detection is implemented
    response = translate(chat_request.text, "English", chat_request.local_language)
    if re.fullmatch(f"{chat_request.text}[.?]?", response):
        response = translate(chat_request.text, chat_request.local_language, "English")

    # Send message via chat
    account_sid = chat_request.twilio_sid
    auth_token = chat_request.twilio_token
    from_number = chat_request.from_number
    to_number = chat_request.to_number
    client = Client(account_sid, auth_token)

    _ = client.messages.create(
        from_=f"whatsapp:{from_number}", body=response, to=f"whatsapp:{to_number}"
    )

    return ChatResponse(chat_response=response)


@router.post("/webhook")
async def webhook(payload: dict):
    try:
        logging.info(f"Received payload: {json.dumps(payload, indent=2)}")

        if not valid_payload(payload):
            return {"status": "invalid payload"}

        phone_number_id = get_phone_number_id(payload)
        from_number = get_from_number(payload)
        sender_name = get_name(payload)
        source_language, target_language = get_user_preference(from_number)

        message = handle_message(payload, from_number, sender_name, source_language, target_language, phone_number_id)

        if message:
            send_message(message, os.getenv("WHATSAPP_TOKEN"), from_number, phone_number_id)

        return {"status": "success"}

    except Exception as error:
        logging.error(f"Error in webhook processing: {str(error)}")
        raise HTTPException(status_code=500, detail="Internal Server Error") from error

@router.get("/webhook")
async def verify_webhook(mode: str, token: str, challenge: str):
    if mode and token:
        if mode != "subscribe" or token != os.getenv("VERIFY_TOKEN"):
            raise HTTPException(status_code=403, detail="Forbidden")

        logging.info("WEBHOOK_VERIFIED")
        return {"challenge": challenge}
    raise HTTPException(status_code=400, detail="Bad Request")

def handle_message(payload, from_number, sender_name, source_language, target_language, phone_number_id):
    if interactive_response := get_interactive_response(payload):
        return f"Dear {sender_name}, Thanks for that response."
    
    if location := get_location(payload):
        return f"Dear {sender_name}, We have no support for messages of type locations."
    
    if image := get_image(payload):
        return f"Dear {sender_name}, We have no support for messages of type image."
    
    if video := get_video(payload):
        return f"Dear {sender_name}, We have no support for messages of type video."
    
    if docs := get_document(payload):
        return f"Dear {sender_name}, We do not support documents."
    
    if audio := get_audio(payload):
        return handle_audio_message(audio, target_language, sender_name)
    
    if reaction := get_reaction(payload):
        mess_id = reaction["message_id"]
        emoji = reaction["emoji"]
        update_feedback(mess_id, emoji)
        return f"Dear {sender_name}, Thanks for your feedback {emoji}."
    
    return handle_text_message(payload, from_number, sender_name, source_language, target_language)

def handle_audio_message(audio, target_language, sender_name):
    try:
        audio_id = audio["id"]
        mime_type = audio["mime_type"]

        if target_language:
            file_path = download_media(query_media_url(audio_id, os.getenv("WHATSAPP_TOKEN")), os.getenv("WHATSAPP_TOKEN"))
            transcription = process_speech_to_text(file_path, target_language)
            if transcription:
                return transcription
            else:
                return "Sorry, there was an issue processing your audio file."
        else:
            return f"Dear {sender_name}, Please specify the language for transcription."
    
    except Exception as e:
        logging.error(f"Error processing audio file: {str(e)}")
        return "Sorry, there was an issue processing your audio file."

def handle_text_message(payload, from_number, sender_name, source_language, target_language):
    msg_body = get_message(payload)

    if not target_language or not source_language:
        set_default_target_language(from_number,save_user_preference)
        return welcome_message(sender_name)
    
    if msg_body.lower() in ["hi", "start"]:
        return welcome_message(sender_name)
    
    if msg_body.isdigit() and msg_body in languages_obj:
        return handle_language_selection(from_number, msg_body, source_language,save_user_preference, languages_obj)
    
    if msg_body.lower() == "help":
        return help_message()
    
    if 3 <= len(msg_body) <= 200:
        detected_language = detect_language(msg_body)
        translation = translate_text(msg_body, detected_language, target_language)
        mess_id = send_message(translation, whatsapp_token, from_number, get_phone_number_id(payload))
        
        save_translation(from_number, msg_body, translation, detected_language, target_language, mess_id)
        save_user_preference(from_number, detected_language, target_language)

        return translation

    return "_Please send text that contains between 3 and 200 characters (about 30 to 50 words)._"


def translate_text(text, source_language, target_language):
    """
    Translates the given text from source_language to target_language.

    :param text: The text to be translated.
    :param source_language: The source language code.
    :param target_language: The target language code.
    :return: The translated text.
    """
    logging.info("Starting translation process")

    # URL for the endpoint
    url = f"https://api.runpod.ai/v2/{RUNPOD_ENDPOINT_ID}/runsync"
    logging.info(f"Endpoint URL: {url}")

    # Authorization token
    token = os.getenv("RUNPOD_API_KEY")
    logging.info("Authorization token retrieved")

    # Data to be sent in the request body
    data = {
        "input": {
            "task": "translate",
            "source_language": source_language,
            "target_language": target_language,
            "text": text.strip(),
        }
    }
    logging.info(f"Request data prepared: {data}")

    # Headers with authorization token
    headers = {"Authorization": token, "Content-Type": "application/json"}
    logging.info(f"Request headers prepared: {headers}")

    # Sending the request to the API
    logging.info("Sending request to the translation API")
    response = requests.post(url, headers=headers, json=data)
    logging.info(f"Response received: {response.json()}")

    # Handling the response
    if response.status_code == 200:
        translated_text = response.json()["output"]["translated_text"]
        logging.info(f"Translation successful: {translated_text}")
    else:
        logging.error(f"Error {response.status_code}: {response.text}")
        raise Exception(f"Error {response.status_code}: {response.text}")

    return translated_text

<<<<<<< HEAD
def process_speech_to_text(file_path, language: str):
=======

def process_speech_to_text(audio: UploadFile, language: str):
>>>>>>> a42a2c0a
    endpoint = runpod.Endpoint(RUNPOD_ENDPOINT_ID)

    logging.info(f"File path: {file_path}")
    blob_name = upload_audio_file(file_path=file_path)
    audio_file = blob_name
    os.remove(file_path)
    request_response = {}

    start_time = time.time()
    try:
        request_response = endpoint.run_sync(
            {
                "input": {
                    "task": "transcribe",
                    "target_lang": language,
                    "adapter": language,
                    "audio_file": audio_file,
                }
            },
            timeout=600,  # Timeout in seconds.
        )
    except TimeoutError:
        logging.error("Job timed out.")

    end_time = time.time()
    logging.info(f"Response: {request_response}")

    # Calculate the elapsed time
    elapsed_time = end_time - start_time
    logging.info(f"Elapsed time: {elapsed_time} seconds")
<<<<<<< HEAD
    
    return request_response.get("audio_transcription")

def detect_language(text):
    endpoint = runpod.Endpoint(os.getenv("RUNPOD_ENDPOINT_ID"))
    request_response = {}

    try:
        request_response = endpoint.run_sync(
            {
                "input": {
                    "task": "auto_detect_language",
                    "text": text,
                }
            },
            timeout=60,
        )

        logging.info(f"Request response: {request_response}")

        if request_response:
            return request_response["language"]
        else:
            raise HTTPException(
                status_code=500,
                detail="Language detection failed. No output from the service.",
            )

    except TimeoutError:
        logging.error("Job timed out.")
        raise HTTPException(
            status_code=408,
            detail="The language identification job timed out. Please try again later.",
        )
=======

    return request_response.get("audio_transcription")
>>>>>>> a42a2c0a
<|MERGE_RESOLUTION|>--- conflicted
+++ resolved
@@ -24,23 +24,11 @@
     update_feedback,
 )
 from app.inference_services.whats_app_services import (
-<<<<<<< HEAD
     get_phone_number_id, get_from_number, get_name, help_message,
     get_interactive_response, get_location, get_image, get_video, get_document, 
     get_audio, get_reaction, get_message, query_media_url, download_media, send_message, 
     valid_payload, welcome_message, handle_language_selection, set_default_target_language
 
-=======
-    get_audio,
-    get_document,
-    get_image,
-    get_interactive_response,
-    get_location,
-    get_message,
-    get_name,
-    get_video,
-    send_message,
->>>>>>> a42a2c0a
 )
 from app.routers.auth import get_current_user
 from app.schemas.tasks import (
@@ -55,12 +43,8 @@
     SummarisationRequest,
     SummarisationResponse,
 )
-<<<<<<< HEAD
 from app.utils.helper_utils import chunk_text
 from app.utils.upload_audio_file_gcp import upload_audio_file, upload_file_to_bucket
-=======
-from app.utils.upload_audio_file_gcp import upload_audio_file
->>>>>>> a42a2c0a
 
 router = APIRouter()
 
@@ -562,12 +546,7 @@
 
     return translated_text
 
-<<<<<<< HEAD
 def process_speech_to_text(file_path, language: str):
-=======
-
-def process_speech_to_text(audio: UploadFile, language: str):
->>>>>>> a42a2c0a
     endpoint = runpod.Endpoint(RUNPOD_ENDPOINT_ID)
 
     logging.info(f"File path: {file_path}")
@@ -598,8 +577,7 @@
     # Calculate the elapsed time
     elapsed_time = end_time - start_time
     logging.info(f"Elapsed time: {elapsed_time} seconds")
-<<<<<<< HEAD
-    
+
     return request_response.get("audio_transcription")
 
 def detect_language(text):
@@ -632,8 +610,4 @@
         raise HTTPException(
             status_code=408,
             detail="The language identification job timed out. Please try again later.",
-        )
-=======
-
-    return request_response.get("audio_transcription")
->>>>>>> a42a2c0a
+        )