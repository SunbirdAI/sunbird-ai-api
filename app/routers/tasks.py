--- conflicted
+++ resolved
@@ -43,14 +43,11 @@
 from app.crud.audio_transcription import create_audio_transcription
 from app.crud.monitoring import log_endpoint
 from app.deps import get_current_user, get_db
-<<<<<<< HEAD
 from app.inference_services.OptimizedMessageProcessor import OptimizedMessageProcessor, ResponseType
-=======
 from app.inference_services.runpod_helpers import (
     normalize_runpod_response,
     run_job_and_get_output,
 )
->>>>>>> 9b87cfdd
 from app.inference_services.user_preference import get_user_preference
 from app.inference_services.whatsapp_service import WhatsAppService
 from app.schemas.tasks import (
@@ -1096,34 +1093,25 @@
         # Get user preference
         target_language = get_user_preference(from_number)
 
-        # Process message
-        result = await processor.process_message(
-            payload, from_number, sender_name, target_language, phone_number_id
-        )
-
-<<<<<<< HEAD
-        # Handle response
-        if result.response_type == ResponseType.SKIP:
-            pass
-        elif result.response_type == ResponseType.TEMPLATE:
-            background_tasks.add_task(
-                send_template_response,
-                result.template_name, 
-                phone_number_id, 
-                from_number, 
-                sender_name
-            )
-        elif result.response_type == ResponseType.TEXT and result.message:
-            try:
-=======
+            # Use the new UG40 model for message processing
+            message, is_template, template = whatsapp_service.handle_ug40_message(
+                payload,
+                target_language,
+                from_number,
+                sender_name,
+                phone_number_id,
+                processed_messages,
+                call_endpoint_with_retry,
+            )
+
             if is_template:
                 if template == "custom_feedback":
                     whatsapp_service.send_template(
                         token=os.getenv("WHATSAPP_TOKEN"),
                         template=template,
                         phone_number_id=phone_number_id,
-                        recipient_id=from_number,
-                    )
+                        recipient_id=from_number
+                        )
                 elif template == "welcome_message":
                     whatsapp_service.send_template(
                         token=os.getenv("WHATSAPP_TOKEN"),
@@ -1131,85 +1119,26 @@
                         phone_number_id=phone_number_id,
                         recipient_id=from_number,
                         components=[
-                            {
-                                "type": "body",
-                                "parameters": [{"type": "text", "text": sender_name}],
-                            }
-                        ],
+                            {"type": "body", "parameters": [{"type": "text", "text": sender_name}]}
+                        ]
                     )
                 elif template == "choose_language":
                     whatsapp_service.send_template(
                         token=os.getenv("WHATSAPP_TOKEN"),
                         template="choose_language",
                         phone_number_id=phone_number_id,
-                        recipient_id=from_number,
-                    )
+                        recipient_id=from_number
+                        )
             else:
->>>>>>> 9b87cfdd
                 whatsapp_service.send_message(
-                    result.message,
-                    whatsapp_token,
-                    from_number,
-                    phone_number_id
+                    message, os.getenv("WHATSAPP_TOKEN"), from_number, phone_number_id
                 )
-            except Exception as e:
-                logging.error(f"Error sending message: {e}")
-
-        # Log performance
-        total_time = time.time() - start_time
-        logging.info(f"Webhook processed in {total_time:.3f}s (processing: {result.processing_time:.3f}s)")
-
-        return {"status": "success", "processing_time": total_time}
+
+        return {"status": "success"}
 
     except Exception as error:
-        total_time = time.time() - start_time
-        logging.error(f"Webhook error after {total_time:.3f}s: {str(error)}")
-        
-        # Try to send error message
-        try:
-            if 'from_number' in locals() and 'phone_number_id' in locals():
-                whatsapp_service.send_message(
-                    "I'm experiencing technical difficulties. Please try again.",
-                    whatsapp_token,
-                    from_number,
-                    phone_number_id
-                )
-        except:
-            pass
-        
-        return {"status": "error", "processing_time": total_time}
-
-async def send_template_response(template_name: str, phone_number_id: str, from_number: str, sender_name: str):
-    """Send template responses"""
-    try:
-        if template_name == "custom_feedback":
-            whatsapp_service.send_templatev2(
-                token=whatsapp_token,
-                template="custom_feedback",
-                phone_number_id=phone_number_id,
-                recipient_id=from_number,
-                components=[]
-            )
-        elif template_name == "welcome_message":
-            whatsapp_service.send_templatev2(
-                token=whatsapp_token,
-                template="welcome_message", 
-                phone_number_id=phone_number_id,
-                recipient_id=from_number,
-                components=[
-                    {"type": "body", "parameters": [{"type": "text", "text": sender_name}]}
-                ]
-            )
-        elif template_name == "choose_language":
-            whatsapp_service.send_templatev2(
-                token=whatsapp_token,
-                template="choose_language",
-                phone_number_id=phone_number_id,
-                recipient_id=from_number,
-                components=[]
-            )
-    except Exception as e:
-        logging.error(f"Error sending template {template_name}: {e}")
+        logging.error("Error in webhook processing: %s", str(error))
+        raise HTTPException(status_code=500, detail="Internal Server Error") from error
 
 
 @router.get("/webhook")
