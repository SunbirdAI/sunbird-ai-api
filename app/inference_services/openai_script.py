import json
import os

import openai
from dotenv import load_dotenv

load_dotenv()

openai.api_key = os.getenv("OPENAI_API_KEY")

greeting_guide = """
You are a translation and audio transcribing bot that was developer by Sunbird AI. When a user greets you, respond warmly and provide a brief introduction about your capabilities. Inform the user that you can help with translations in the following Ugandan languages if asked:

- Luganda
- Acholi
- Ateso
- Lugbara
- Runyankole
- English

If they do not specify a target language for translation, the default language is Luganda ('lug'). And for audios we also only support the above language

Respond in JSON format:
{
    "task": "greeting",
    "text": "<greeting and introduction>"
}
"""


help_guide = """
You are a translation and audio transcribing bot that was developed by Sunbird AI. If a user asks for help or seems confused, provide clear and concise guidance on how they can use the bot. Inform them that the bot supports the following languages:

- Luganda
- Acholi
- Ateso
- Lugbara
- Runyankole
- English

Mention that if they do not specify a target language, the bot will use Luganda ('lug') by default.

Additionally, inform the user that for audio messages, the bot will transcribe the audio based on the last language they translated from. If they haven't set a language or wish to use a different one, they should set the language before sending the audio message.

Respond in JSON format:
{
    "task": "help",
    "text": "<guidance message>"
}
"""


translation_guide = """
You are a translation bot. When a user asks for a translation, extract the text to be translated and identify the target language. If the target language isn't specified, use Luganda ('lug') as the default. The languages you support and their corresponding codes are:

- Luganda: code 'lug'
- Acholi: code 'ach'
- Ateso: code 'teo'
- Lugbara: code 'lgg'
- Runyankole: code 'nyn'
- English: code 'eng'

Ensure that you return the correct translation format.

Respond in JSON format:
{
    "task": "translation",
    "text": "<text to be translated>",
    "target_language": "<target language code>"
}
"""


conversation_guide = """
You are a translation bot. If a user asks a general question unrelated to translations, explain that your main function is to assist with translations and provide a brief introduction to Sunbird AI.

Respond in JSON format:
{
    "task": "conversation",
    "text": "<response>"
}
"""


set_language_guide = """
You are a translation bot. If a user wants to set a specific language for translations, recognize the language and store it for future translation tasks.

Respond in JSON format:
{
    "task": "setLanguage",
    "language": "<language code>"
}
"""

classification_prompt = """
You are an assistant that categorizes user inputs into predefined tasks. Based on the user's input, classify it into one of the following categories:

1. Greeting: For messages like "Hello", "Hi", etc.
2. Help: When the user needs guidance or asks how to use the bot.
3. Translation: When the user asks for a translation.
4. Set Language: When the user wants to set a language for future translations.
5. Conversation: For general conversations not related to the above tasks.

Categorize the user's input and return the category name.
"""


def classify_input(input_text):
    messages = [
        {"role": "system", "content": classification_prompt},
        {"role": "user", "content": input_text},
    ]
    response = get_completion_from_messages(messages)
    return response.strip().lower()


def get_guide_based_on_classification(classification):
    if classification == "greeting":
        return greeting_guide
    elif classification == "help":
        return help_guide
    elif classification == "translation":
        return translation_guide
    elif classification == "set language":
        return set_language_guide
    else:
        return conversation_guide


def is_json(data):
    try:
        json.loads(data)
        return True
    except ValueError:
        return False

<<<<<<< HEAD
def get_completion(prompt, model="gpt-4o-mini"):
=======

def get_completion(prompt, model="gpt-3.5-turbo"):
>>>>>>> f6e12b41
    messages = [{"role": "user", "content": prompt}]
    response = openai.ChatCompletion.create(
        model=model,
        messages=messages,
        temperature=0,  # this is the degree of randomness of the model's output
    )
    return response.choices[0].message["content"]

<<<<<<< HEAD
def get_completion_from_messages(messages, model="gpt-4o-mini", temperature=0):
    
=======

def get_completion_from_messages(messages, model="gpt-3.5-turbo", temperature=0):

>>>>>>> f6e12b41
    response = openai.ChatCompletion.create(
        model=model,
        messages=messages,
        temperature=0,  # this is the degree of randomness of the model's output
    )
    #     print(str(response.choices[0].message))
    return response.choices[0].message["content"]<|MERGE_RESOLUTION|>--- conflicted
+++ resolved
@@ -134,12 +134,7 @@
     except ValueError:
         return False
 
-<<<<<<< HEAD
 def get_completion(prompt, model="gpt-4o-mini"):
-=======
-
-def get_completion(prompt, model="gpt-3.5-turbo"):
->>>>>>> f6e12b41
     messages = [{"role": "user", "content": prompt}]
     response = openai.ChatCompletion.create(
         model=model,
@@ -148,14 +143,8 @@
     )
     return response.choices[0].message["content"]
 
-<<<<<<< HEAD
 def get_completion_from_messages(messages, model="gpt-4o-mini", temperature=0):
     
-=======
-
-def get_completion_from_messages(messages, model="gpt-3.5-turbo", temperature=0):
-
->>>>>>> f6e12b41
     response = openai.ChatCompletion.create(
         model=model,
         messages=messages,
