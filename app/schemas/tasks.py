<<<<<<< HEAD
from typing import List, Optional
=======
from enum import Enum
from typing import List

>>>>>>> 95f155ce
from pydantic import BaseModel, Field


class STTTranscript(BaseModel):
<<<<<<< HEAD
    text: str
    # confidences: List[int] | None = None
    confidences: Optional[List[int]] = None

=======
    audio_transcription: str
>>>>>>> 95f155ce


class NllbResponseOutputData(BaseModel):
    text: str
    translated_text: str


class NllbOutput(BaseModel):
    data: NllbResponseOutputData


class NllbTranslationResponse(BaseModel):
    delayTime: int
    executionTime: int
    id: str
    output: NllbOutput
    status: str


class TranslationResponse(BaseModel):
    text: str
    # confidences: List[int] | None = None
    confidences: Optional[List[int]] = None


class Language(str, Enum):
    acholi = "Acholi"
    ateso = "Ateso"
    english = "English"
    luganda = "Luganda"
    lugbara = "Lugbara"
    runyankole = "Runyankole"


class NllbLanguage(str, Enum):
    acholi = "ach"
    ateso = "teo"
    english = "eng"
    luganda = "lug"
    lugbara = "lgg"
    runyankole = "nyn"


class NllbTranslationRequest(BaseModel):
    source_language: NllbLanguage
    target_language: NllbLanguage
    text: str


class TranslationRequest(BaseModel):
    # source_language: Language | None = None
    source_language: Optional[Language] = None
    target_language: Language
    text: str = Field(min_length=3, max_length=200)
    return_confidences: bool = False


class TranslationBatchRequest(BaseModel):
    requests: List[
        TranslationRequest
    ]  # TODO: What should be the maximum length of this list?


class TranslationBatchResponse(BaseModel):
    responses: List[TranslationResponse]


class TTSRequest(BaseModel):
    text: str
    return_audio_link: bool = False


class TTSResponse(BaseModel):
    # base64_string: str | None = None
    # audio_link: str | None = None
    base64_string: Optional[str] = None
    audio_link: Optional[str] = None



class ChatRequest(BaseModel):
    local_language: Language
    text: str = Field(min_length=3, max_length=200)
    from_number: str = Field(min_length=5, max_length=15)
    to_number: str = Field(min_length=5, max_length=15)
    twilio_sid: str = Field(min_length=5, max_length=256)
    twilio_token: str = Field(min_length=5, max_length=256)
    return_confidences: bool = False


class ChatResponse(BaseModel):
    chat_response: str = Field(min_length=2)<|MERGE_RESOLUTION|>--- conflicted
+++ resolved
@@ -1,22 +1,11 @@
-<<<<<<< HEAD
+from enum import Enum
 from typing import List, Optional
-=======
-from enum import Enum
-from typing import List
 
->>>>>>> 95f155ce
 from pydantic import BaseModel, Field
 
 
 class STTTranscript(BaseModel):
-<<<<<<< HEAD
-    text: str
-    # confidences: List[int] | None = None
-    confidences: Optional[List[int]] = None
-
-=======
     audio_transcription: str
->>>>>>> 95f155ce
 
 
 class NllbResponseOutputData(BaseModel):
